--- conflicted
+++ resolved
@@ -377,8 +377,34 @@
     return;
   }
   
+  if (command.startsWith('/ocr')) {
+    await sendMessage(chatId, `🔧 <b>Mode switched to OCR</b> 📄
+
+Send me an image and I'll extract the raw text using our multi-engine OCR pipeline.
+Use /schedule to switch back to schedule parsing mode.`);
+    // TODO: Store user preference in database/memory
+    return;
+  }
+  
+  if (command.startsWith('/schedule')) {
+    await sendMessage(chatId, `📅 <b>Mode switched to Schedule Parsing</b>
+
+Send me an employee schedule image and I'll extract structured data including:
+• Employee names and departments  
+• Work schedules and hours
+• Time slots and validation
+• Week information
+
+Use /ocr to switch to basic text extraction mode.`);
+    // TODO: Store user preference in database/memory
+    return;
+  }
+  
   // Default response for other text
-  await sendMessage(chatId, `I understand you sent: "${text}"\n\nTo get started, send me a schedule photo or use /help to see available commands.`);
+  await sendMessage(chatId, `📝 I received your message: "${text}"
+
+💡 Send me an employee schedule image to get started!
+Use /help for available commands.`);
 }
 
 /**
@@ -497,7 +523,9 @@
     `• /start - Welcome message\n` +
     `• /help - Show this help\n` +
     `• /status - Bot and calendar status\n` +
-    `• /calendar - Calendar authorization\n\n` +
+    `• /calendar - Calendar authorization\n` +
+    `• /ocr - Basic OCR mode (text extraction only)\n` +
+    `• /schedule - Schedule parsing mode (structured data)\n\n` +
     `<b>🚀 How to Use:</b>\n` +
     `1. Send /calendar to connect Google Calendar\n` +
     `2. Send a schedule photo\n` +
@@ -513,12 +541,18 @@
 async function handleStartCommand(chatId: number): Promise<void> {
   const welcomeMessage = 
     `🎉 <b>Welcome to Schedule Parser Bot!</b>\n\n` +
-    `I can extract text from schedule photos and create Google Calendar events automatically.\n\n` +
+    `🎯 <b>What I can do:</b>\n` +
+    `• Parse employee schedules from images\n` +
+    `• Extract structured data (names, hours, departments)\n` +
+    `• Create Google Calendar events automatically\n` +
+    `• High accuracy OCR with Google Vision fallback (90.5% confidence)\n\n` +
     `🚀 <b>Quick Start:</b>\n` +
-    `1. Use /calendar to connect your Google Calendar\n` +
+    `1. Use /calendar to connect your Google Calendar (optional)\n` +
     `2. Send me a photo of your schedule\n` +
-    `3. I'll create calendar events for you!\n\n` +
-    `📸 I support all image formats and use advanced OCR with 90.5% accuracy.\n\n` +
+    `3. I'll parse and optionally create calendar events!\n\n` +
+    `🔧 <b>Modes:</b>\n` +
+    `• /schedule - Full schedule parsing (default)\n` +
+    `• /ocr - Basic text extraction only\n\n` +
     `Use /help to see all available commands.`;
   
   await sendMessage(chatId, welcomeMessage);
@@ -614,89 +648,7 @@
   
   // Handle text commands
   if (update.message?.text) {
-<<<<<<< HEAD
     await handleTextMessage(update.message.text, update.message.chat.id, update.message.from?.id?.toString() || '');
-=======
-    const text = update.message.text.toLowerCase();
-    const chatId = update.message.chat.id;
-    
-    if (text.startsWith('/start')) {
-      const welcomeMessage = `👋 <b>Welcome to Schedule Parser Bot!</b> 📅
-
-🎯 <b>What I can do:</b>
-• Parse employee schedules from images
-• Extract structured data (names, hours, departments)
-• High accuracy OCR with Google Vision fallback (90.5% confidence)
-• Future: Google Calendar integration
-
-📤 <b>How to use:</b>
-1. Send me your employee schedule as a photo or document
-2. I'll automatically parse it into structured data
-3. Review the results and employee information
-
-🔧 <b>Commands:</b>
-/help - Show this help message
-/ocr - Switch to basic OCR mode (text only)
-/schedule - Switch to schedule parsing mode (default)
-
-🚀 Ready to parse your schedule!`;
-      
-      await sendMessage(chatId, welcomeMessage);
-    } 
-    else if (text.startsWith('/help')) {
-      const helpMessage = `📋 <b>Schedule Parser Bot Help</b>
-
-🔧 <b>Available Commands:</b>
-/start - Welcome message and instructions
-/help - Show this help message  
-/ocr - Switch to basic OCR mode (extract text only)
-/schedule - Switch to schedule parsing mode (extract structured data)
-
-📤 <b>Supported Formats:</b>
-• Photos (JPEG, PNG, WebP)
-• Documents (JPEG, PNG, WebP)
-• Employee schedules with table structure
-
-🎯 <b>Features:</b>
-• 90.5% OCR accuracy with multi-engine processing
-• Department and employee detection
-• Time slot parsing and validation
-• Hours calculation and verification
-
-💡 <b>Tips for best results:</b>
-• Use clear, well-lit images
-• Ensure schedule table is fully visible
-• Higher resolution images work better
-• Documents perform better than compressed photos`;
-      
-      await sendMessage(chatId, helpMessage);
-    }
-    else if (text.startsWith('/ocr')) {
-      await sendMessage(chatId, `🔧 <b>Mode switched to OCR</b> 📄
-
-Send me an image and I'll extract the raw text using our multi-engine OCR pipeline.
-Use /schedule to switch back to schedule parsing mode.`);
-      // TODO: Store user preference in database/memory
-    }
-    else if (text.startsWith('/schedule')) {
-      await sendMessage(chatId, `📅 <b>Mode switched to Schedule Parsing</b>
-
-Send me an employee schedule image and I'll extract structured data including:
-• Employee names and departments  
-• Work schedules and hours
-• Time slots and validation
-• Week information
-
-Use /ocr to switch to basic text extraction mode.`);
-      // TODO: Store user preference in database/memory
-    }
-    else {
-      await sendMessage(chatId, `📝 I received your message: "${update.message.text}"
-
-💡 Send me an employee schedule image to get started!
-Use /help for available commands.`);
-    }
->>>>>>> 950e2d52
   }
   
   if (update.message?.photo) {
